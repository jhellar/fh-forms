var util = require('util');
var events = require('events');
var _ = require('underscore');

var logger;

var logit = {
  info: function () {
    logger.info.apply(logger, arguments);
    this.emitEvents('log_info', 'info', _.toArray(arguments));
  },
  trace: function () {
    logger.trace.apply(logger, arguments);
    this.emitEvents('log_trace', 'trace', _.toArray(arguments));
  },
  debug: function () {
    logger.debug.apply(logger, arguments);
    this.emitEvents('log_debug', 'debug', _.toArray(arguments));
  },
  warn: function () {
    logger.warn.apply(logger, arguments);
<<<<<<< HEAD
    this.emitEvents('log_warn', 'warn', _.toArray(arguments));
=======
>>>>>>> 68df9d29
  },
  error: function () {
    logger.error.apply(logger, arguments);
    this.emitEvents('log_error', 'error', _.toArray(arguments));
  },
  emitEvents: function (event, logLevel, args) {
    this.events.emit(event, event, logLevel, args);
    this.events.emit('log_msg', 'log_msg', logLevel, logLevel, args);
  },
  events: new events.EventEmitter()
};

function setLogger(newLogger) {
  var oldLogger = logger;
  logger = newLogger;
  return oldLogger;
};

function getLogger() {
  if(!logger) {
    logger = basicConsoleLogger;
  };

  return logit;
}

var basicConsoleLogger = {
  ERROR: 0,
  WARNING: 1,
  INFO: 2,
  DEBUG: 3,
  TRACE: 4,
  level: 3,

  log: function (){
    var self = this;
    var thisLevel = _.first(arguments) || self.ERROR;
    if(thisLevel <= self.level) {
      var args = _.rest(arguments);
      var strs = _.map(args, function(item) {
        return util.inspect(item, {depth:8});
      });
      console.log("" + thisLevel + ": ", strs.join(', '));
    }
  },

  info: function () {
    var args = [this.INFO];
    this.log.apply(this, args.concat(arguments));
  },

  debug: function () {
    var args = [this.DEBUG];
    this.log.apply(this, args.concat(arguments));
  },

  warn: function () {
    var args = [this.WARNING];
    this.log.apply(this, args.concat(arguments));
  },

  error: function () {
    var args = [this.ERROR];
    this.log.apply(this, args.concat(arguments));
  },

  trace: function () {
    var args = [this.TRACE];
    this.log.apply(this, args.concat(arguments));
  }
}

module.exports = {
  setLogger: setLogger,
  getLogger: getLogger
};<|MERGE_RESOLUTION|>--- conflicted
+++ resolved
@@ -19,10 +19,7 @@
   },
   warn: function () {
     logger.warn.apply(logger, arguments);
-<<<<<<< HEAD
     this.emitEvents('log_warn', 'warn', _.toArray(arguments));
-=======
->>>>>>> 68df9d29
   },
   error: function () {
     logger.error.apply(logger, arguments);
