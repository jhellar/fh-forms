--- conflicted
+++ resolved
@@ -24,9 +24,7 @@
     async.series([findSubmission, checkSubmissionComplete, updateSubmission], function(err){
       if(err) return cb(err);
 
-<<<<<<< HEAD
-      return cb(undefined, {"formSubmission": submissionToCheck.toJSON(),"result": "ok", "status" : "complete"});
-=======
+
       var completeStatus = {"formSubmission": submissionToCheck.toJSON(),"result": "ok", "status" : "complete"};
 
       if(filesWaitingToBeUploaded.length > 0){
@@ -35,7 +33,6 @@
       }
 
       return cb(undefined, completeStatus);
->>>>>>> 9a63c868
     });
   });
 
@@ -73,13 +70,9 @@
 
       //All required file fields are now populated
       async.eachSeries(fieldsToCheck, function(formField, cb){
-<<<<<<< HEAD
-        var filesWaitingToBeUploaded = formField.fieldValues.filter(function(fieldValue){
-          return fieldValue.groupId === null || fieldValue.groupId === undefined;
-=======
+
         filesWaitingToBeUploaded = formField.fieldValues.filter(function(fieldValue){
-          return fieldValue.indexOf("filePlaceHolder") > -1;//TODO, put this into config
->>>>>>> 9a63c868
+            return fieldValue.groupId === null || fieldValue.groupId === undefined;
         });
 
         cb();
