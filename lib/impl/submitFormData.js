--- conflicted
+++ resolved
@@ -96,13 +96,8 @@
       if(failure) return cb(new Error("Invalid data for submission."));
 
       var validateFormFields = validate(submissionData);
-<<<<<<< HEAD
       validateFormFields.has("formId", "appId", "appCloudName", "appEnvironment", "userId", "deviceId", "deviceIPAddress", "comments", "formFields", "deviceFormTimestamp", function(failure){
         if(failure) return cb(new Error("Invalid paramaters for form submission, aborting. " ));
-=======
-      validateFormFields.has("formId", "appId", "appCloudName", "appEnvironment", "deviceId", "deviceIPAddress", "comments", "formFields", "deviceFormTimestamp", function(failure){
-        if(failure) return cb(new Error("Invalid paramaters for form submission, aborting. Params " + JSON.stringify(failure)));
->>>>>>> 9a63c868
 
         //Have formId -- check if it exists.
         Form.findOne({"_id": submissionData.formId}, function(err, result){
