--- conflicted
+++ resolved
@@ -1,13 +1,7 @@
 var models = require('../common/models.js')();
 var validate = require('../common/validate.js');
 var formsRulesEngine = require('../common/forms-rule-engine.js');
-
 var async = require('async');
-<<<<<<< HEAD
-=======
-var fieldValidator = require('../common/fieldValidator.js');
-var _ = require('underscore');
->>>>>>> 4f04d08d
 
 var submitFormData = function(connections, options, cb) {
 
@@ -160,101 +154,42 @@
     cb();
   }
 
-  function validateDataAgainstCurrentForm(currentFormJSON, cb){
-<<<<<<< HEAD
-    var engine = formsRulesEngine(currentFormJSON);
-    engine.validateForm(submissionData, function (err, results) {
-=======
-    //Populate Required Fields.
-    for(var pageIndex = 0; pageIndex < currentFormJSON.pages.length; pageIndex++){
-      var testPage = currentFormJSON.pages[pageIndex];
-      for(var fieldIndex = 0; fieldIndex < testPage.fields.length; fieldIndex++){
-        var testField = testPage.fields[fieldIndex];
-        if(testField.required === true){
-          requiredFields[testField._id] = {"name" : testField.name, "validated": false};//Flagging required field as not validated.
+  function getValidationError(validationObj) {
+    var ret = "No Validation Error";
+    if(validationObj && !validationObj.valid) {
+      var fields = Object.keys(validationObj);
+      if(fields.length > 0) {
+        var i;
+        for(i=0; i< fields.length; i+=1) {
+          if(fields[i] != "valid") {
+            var firstField = validationObj[fields[i]];
+            if(!firstField.valid && firstField.errorMessages && firstField.errorMessages.length > 0) {
+              ret = firstField.errorMessages[0];
+              break;
+            }
+
+          }
         }
-        formFieldsToValidate.push(testField);
       }
     }
+    return ret;
+  }
 
-    //console.log("REQUIRED FIELDS ", requiredFields);
-    
-    async.eachSeries(submissionData.formFields, function(submissionFieldEntry, cb){
-      async.waterfall([
-        async.apply(findFormField, currentFormJSON, submissionFieldEntry),
-        validateFormField
-      ], cb);
-    }, function(err){
->>>>>>> 4f04d08d
+  function validateDataAgainstCurrentForm(currentFormJSON, cb){
+
+    var engine = formsRulesEngine(currentFormJSON);
+    engine.validateForm(submissionData, formSubmission, function (err, results) {
       if(err) return cb(err);
 
-      if(!results.validation.valid)
-        return cb(results.validation);
-
-      return cb();
-    });
-  }
-<<<<<<< HEAD
-=======
-
-  function findFormField(currentFormJSON, submissionFieldEntry, cb){
-    //Getting the field definition base
-
-    var formFieldToValidate = formFieldsToValidate.filter(function(fieldEntry){
-      return fieldEntry._id === submissionFieldEntry.fieldId;
-    });
-
-    if(formFieldToValidate.length === 0){
-      //This field does not exist in the current form. Find it in the list of fields
-      Field.findOne({"_id": submissionFieldEntry.fieldId}, function(err, result){
-        if(err) return cb(err);
-
-        if(result === null){
-          return cb(new Error("No field exists with fieldId " + submissionFieldEntry.fieldId ));
-        }
-
-        //Field exists
-        return cb(undefined, result.toJSON(), submissionFieldEntry);
-      });
-    } else if (formFieldToValidate.length > 1){
-      return cb(new Error("Invalid number of fields match field id " + submissionFieldEntry.fieldId + ". Number found " + formFieldToValidate.length));
-    } else {
-      return cb(undefined, formFieldToValidate, submissionFieldEntry);
-    }
-  }
-
-  function validateFormField(formFieldToValidate, submissionFieldEntry, cb){
-    //console.log("In validateFormField");
-    validateSingleFieldSubmission(formFieldToValidate, submissionFieldEntry, function(err){
-      if(err) return cb(err);
-
-      //Check if the field is required. -- mark it as validated.
-      if(requiredFields[formFieldToValidate._id] !== undefined){
-        requiredFields[formFieldToValidate._id].validated = true;
+      if(!results.validation.valid) {
+        var validationError = getValidationError(results.validation);
+        return cb(new Error(validationError));
       }
 
       return cb();
     });
   }
 
-  function validateSingleFieldSubmission(formFieldDefinition, submittedField, cb){
-    var existingField;
-    if (formSubmission) {
-      if (process.env.FH_FORMS_DEBUG) console.log('formSubmission.formFields:', JSON.stringify(formSubmission.formFields), 'formFieldDefinition:', JSON.stringify(formFieldDefinition));
-      var existing = _.find(formSubmission.formFields, function (formField) {
-        if (process.env.FH_FORMS_DEBUG) console.log('formField.fieldId.toString(), formFieldDefinition._id.toString()', formField.fieldId.toString(), formFieldDefinition._id.toString());
-        return formField.fieldId.toString() == formFieldDefinition._id.toString(); // need to stringify as may be an ObjectId
-      });
-      if (existing) {
-        existingField = existing.fieldValues;
-        if (process.env.FH_FORMS_DEBUG) console.log('existing:', JSON.stringify(existing), 'existingField:', JSON.stringify(existingField));
-      }
-    }
-    var singleFieldValidator = fieldValidator(formFieldDefinition, submittedField, existingField);
-
-    singleFieldValidator.validate(cb);
-  }
->>>>>>> 4f04d08d
 };
 
 module.exports = submitFormData;