var mongoose = require('mongoose');
var models = require('../lib/common/models.js')();
var Db = require('mongodb').Db;
var validate = require('./common/validate.js');

var forms = {
  connections: {},

  initConnection : function(options, cb) {
    var self = this;
    var uri = options.uri;
    var key = options.key || uri;

    if( self.connections[key] ) {
      return cb(undefined, self.connections[key]);
    }
    var paramValidation = validate(options);

    paramValidation.has("uri", function(failed){
      if(failed) return cb(new Error("Invalid Params: " + JSON.stringify(failed)));

      Db.connect(uri, function(err, databaseConn){
        if(err) return cb(err);

        var connections =  {
          "databaseConnection": databaseConn,
          "mongooseConnection": mongoose.createConnection(uri)
        };

        self.connections[key] = connections;

        models.init(connections.mongooseConnection); //Initialise the models on the created mongoose connection.

        return cb(undefined, connections); //Successfull completion of connection, no error returned.
      });
    });
  },

  tearDownConnection : function(options, cb) {
    var self = this;
    var uri = options.uri;
    var key = options.key || uri;


    if( self.connections[key] ) {
      self.connections[key].mongooseConnection.close(function(err, ok){
        if(err) console.log(err);

        self.connections[key].databaseConnection.close(function(err, ok){
          if(err) console.log(err);

          delete self.connections[key];

          return cb(err);
        });
      });
    } else  {
      cb(null);
    }
  },

  getForms: function(options, cb) {
    var self = this;

    self.initConnection(options, function(err, connections) {
      if(err) return cb(err);

      var key = options.key || options.uri;

      return require('./impl/getForms.js')(connections, options, cb);
    });
  },

  getForm: function(options, cb) {
    var self = this;

    self.initConnection(options, function(err, connections) {
      if(err) return cb(err);

      var key = options.key || options.uri;
      return require('./impl/getForm.js')(connections, options, cb);
      });
  },

  getAllForms: function(options, cb) {
    var self = this;

    self.initConnection(options, function(err, connections) {
      if(err) return cb(err);

      var key = options.key || options.uri;
      options.getAllForms = true;
      return require('./impl/getForm.js')(connections, options, cb);
    });
  },

  deleteForm : function(options, cb){
    var self = this;
    self.initConnection(options, function(err, connections) {
      if(err) return cb(err);

      var key = options.key || options.uri;
      return cb(new Error("Not Implemented Yet"));  //TODO Implemenet deleteForm
    });
  },

  getTheme: function(options, cb) {
    var self = this;

    self.initConnection(options, function(err, connections) {
      if(err) return cb(err);

      var key = options.key || options.uri;

      if(options.appId){
        return require('./impl/getThemeForApp.js')(connections, options, cb);
      } else {
        return require('./impl/getTheme.js')(connections, options, cb);
      }
    });
  },

<<<<<<< HEAD
  updateTheme : function(options, themeData, cb){
    var self = this;

=======
  updateTheme : function(options, cb){
    var self = this;
>>>>>>> 60635725
    self.initConnection(options, function(err, connections) {
      if(err) return cb(err);

      var key = options.key || options.uri;
      return require('./impl/updateTheme.js')(connections, options, themeData, cb);
    });
  },

  deleteTheme : function(options, cb){
    var self = this;
<<<<<<< HEAD

=======
>>>>>>> 60635725
    self.initConnection(options, function(err, connections) {
      if(err) return cb(err);

      var key = options.key || options.uri;
      return cb(new Error("Not Implemented Yet"));  //TODO Implemenet deleteTheme
    });
  },

  getThemes : function(options, cb){
    var self = this;
    self.initConnection(options, function(err, connections) {
      if(err) return cb(err);

      var key = options.key || options.uri;
      return cb(new Error("Not Implemented Yet"));   //TODO Implement getThemes
    });
  },

  updateForm: function(options, formData, cb) {
    var self = this;

    self.initConnection(options, function(err, connections) {
      if(err) return cb(err);

      return require('./impl/updateForm.js')(connections, options, formData, cb);
    });
  },

  submitFormData: function(options, cb) {
    var self = this;

    self.initConnection(options, function(err, connections) {
      if(err) return cb(err);

      var key = options.key || options.uri;
      return require('./impl/submitFormData.js')(connections, options, cb);
    });
  },

  submitFormFile: function(options, cb) {
    var self = this;

    self.initConnection(options, function(err, connections) {
      if(err) return cb(err);

      var key = options.key || options.uri;
      return require('./impl/submitFormFile.js')(connections, options, cb);
    });
  },

  completeFormSubmission: function(options, cb) {
    var self = this;

    self.initConnection(options, function(err, connections) {
      if(err) return cb(err);

      var key = options.key || options.uri;
      return require('./impl/completeFormSubmission.js')(connections, options, cb);
    });
  },

  getSubmissionStatus: function(options, cb) {
    var self = this;

    self.initConnection(options, function(err, connections) {
      if(err) return cb(err);

      var key = options.key || options.uri;
      return require('./impl/getSubmissionStatus.js')(connections, options, cb);
    });
  },

  updateSubmission : function(options, cb){
    var self = this;
    self.initConnection(options, function(err, connections) {
      if(err) return cb(err);

      var key = options.key || options.uri;
      return cb(new Error("Not Implemented Yet"));  //TODO Implemenet updateSubmission
    });
  },

  updateSubmissionFile : function(options, cb){
    var self = this;
    self.initConnection(options, function(err, connections) {
      if(err) return cb(err);

      var key = options.key || options.uri;
      return cb(new Error("Not Implemented Yet"));  //TODO Implemenet updateSubmissionFile
    });
  }
};

module.exports = forms;<|MERGE_RESOLUTION|>--- conflicted
+++ resolved
@@ -120,14 +120,9 @@
     });
   },
 
-<<<<<<< HEAD
   updateTheme : function(options, themeData, cb){
     var self = this;
 
-=======
-  updateTheme : function(options, cb){
-    var self = this;
->>>>>>> 60635725
     self.initConnection(options, function(err, connections) {
       if(err) return cb(err);
 
@@ -138,10 +133,7 @@
 
   deleteTheme : function(options, cb){
     var self = this;
-<<<<<<< HEAD
-
-=======
->>>>>>> 60635725
+
     self.initConnection(options, function(err, connections) {
       if(err) return cb(err);
 
