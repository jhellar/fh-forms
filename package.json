{
  "name": "fh-forms",
<<<<<<< HEAD
  "version": "1.3.0",
=======
  "version": "1.2.2",
>>>>>>> 1c36e618
  "description": "Cloud Forms API for form submission",
  "main": "fhforms.js",
  "scripts": {
    "test": "grunt fh:test"
  },
  "repository": {
    "type": "git",
    "url": "https://github.com/fheng/fh-forms.git"
  },
  "keywords": [
    "appforms"
  ],
  "author": "Feedhenry",
  "license": "Copyright (c) 2014 FeedHenry Ltd, All Rights Reserved.",
  "bugs": {
    "url": "https://github.com/fheng/fh-forms/issues"
  },
  "dependencies": {
    "archiver": "0.14.3",
    "async": "0.2.9",
    "fh-gridfs": "0.2.7",
    "fh-mbaas-client": "0.5.2",
    "handlebars": "4.0.1",
    "lodash": "2.2.1",
    "mime": "1.2.11",
    "moment": "2.6.0",
    "mongodb": "1.3.19",
    "mongoose": "3.8.33",
    "phantom": "fheng/phantomjs-node#514c855834",
    "request": "2.58.0",
    "underscore": "1.8.0"
  },
  "devDependencies": {
    "bunyan": "^1.5.1",
    "cli-color": "0.2.2",
    "grunt": "~0.4.2",
    "grunt-cli": "~0.1.11",
    "grunt-contrib-concat": "~0.3.0",
    "grunt-contrib-nodeunit": "~0.2.0",
    "grunt-contrib-uglify": "~0.2.2",
    "grunt-fh-build": "^0.3.0",
    "istanbul": "0.1.42",
    "jshint": "^2.5.2",
    "mocha": "^2.2.5",
    "moment": "2.6.0",
    "nock": "0.22.1",
    "plato": "^1.0.1",
    "proxyquire": "0.4.1",
    "turbo-test-runner": "0.3.3"
  }
}<|MERGE_RESOLUTION|>--- conflicted
+++ resolved
@@ -1,10 +1,6 @@
 {
   "name": "fh-forms",
-<<<<<<< HEAD
   "version": "1.3.0",
-=======
-  "version": "1.2.2",
->>>>>>> 1c36e618
   "description": "Cloud Forms API for form submission",
   "main": "fhforms.js",
   "scripts": {
