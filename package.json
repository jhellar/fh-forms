{
  "name": "fh-forms",
<<<<<<< HEAD
  "version": "0.10.0",
=======
  "version": "0.9.3",
>>>>>>> e1097ca9
  "description": "Cloud Forms API for form submission",
  "main": "lib/forms.js",
  "scripts": {
    "test": "make test;"
  },
  "repository": {
    "type": "git",
    "url": "https://github.com/fheng/fh-forms.git"
  },
  "keywords": [
    "appforms"
  ],
  "author": "Feedhenry",
  "license": "Copyright (c) 2014 FeedHenry Ltd, All Rights Reserved.",
  "bugs": {
    "url": "https://github.com/fheng/fh-forms/issues"
  },
  "dependencies": {
    "async": "0.2.9",
    "fh-gridfs": "0.2.4-18",
    "underscore": "1.5.2",
    "mongodb": "1.3.19",
    "lodash": "2.2.1",
    "mime": "1.2.11",
    "fh-amqp-js":"0.3.1",
    "mongoose": "~3.8.2"
  },
  "devDependencies": {
    "proxyquire": "0.4.1",
    "cli-color": "0.2.2",
    "nock": "0.22.1",
    "mongodb": "1.3.19",
    "turbo-test-runner": "0.3.3",
    "istanbul": "0.1.42",
    "plato" : "^1.0.1",
    "jshint" : "^2.5.2",
    "grunt": "~0.4.2",
    "grunt-contrib-jshint": "~0.6.3",
    "grunt-contrib-nodeunit": "~0.2.0",
    "grunt-contrib-uglify": "~0.2.2",
    "grunt-contrib-concat": "~0.3.0",
    "grunt-cli": "~0.1.11",
    "underscore": "1.6.0",
    "moment": "2.6.0"
  }
}<|MERGE_RESOLUTION|>--- conflicted
+++ resolved
@@ -1,10 +1,6 @@
 {
   "name": "fh-forms",
-<<<<<<< HEAD
   "version": "0.10.0",
-=======
-  "version": "0.9.3",
->>>>>>> e1097ca9
   "description": "Cloud Forms API for form submission",
   "main": "lib/forms.js",
   "scripts": {
