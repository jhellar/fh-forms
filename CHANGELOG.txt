fh-forms
-------
<<<<<<< HEAD
0.2.50 - 2014-03-25 - IR224 - Martin Murphy
---------------------------------------
* 6356 - Calling List Form Apps API without Forms Admin user results in error

=======
0.2.50 - 2014-03-21 - IR223 - cbrookes
---------------------------------------
* 6454 - changes to add form def to submission and match values (useful for studio and wfm)
deploy note : ensure that all submissions are deleted in beta
>>>>>>> bf6668eb
0.2.49 - 2014-03-24 - IR224 - Martin Murphy
---------------------------------------
* 5901 - Allow numeric strings in as values in number field submissions

0.2.48 - 2014-03-21 - IR223 - Niall Donnelly
---------------------------------------
* 6420 - Fixed updatedBy not being added to theme update/create

0.2.47 - 2014-03-19 - IR223 - Craig Brookes
---------------------------------------
* form submission changes to add page data to fields to allow for removed feilds to
be rendered properly in studio

0.2.46 - 2014-03-19 - IR223 - Niall Donnelly
---------------------------------------
* 6391 - Add appClientId to submissions.

0.2.45 - 2014-03-18 - IR223 - mmurphy
---------------------------------------
* Fix jshint errors in constructed rules engine file

0.2.44 - 2014-03-18 - IR223 - mmurphy
---------------------------------------
* 5901 - Add validator for strings containing numeric data

0.2.40 - 2014-02-25 - IR222 - cbrookes
---------------------------------------
* 6192 - cant have empty file submission when not required field

0.2.40 - 2014-02-25 - IR222 - cbrookes
---------------------------------------
* 5270 - submissions changes to add page id and name to submission
* changes to ignore validation when flag passed

0.2.39 - 2014-02-25 - IR222 - mmurphy
---------------------------------------
* 6146 - change config_admin_user to list of device ids

0.2.38 - 2014-02-21 - IR221 - mmurphy
---------------------------------------
* 6058 - forms module - emit log events which can be listened to in other places.

0.2.37 - 2014-02-21 - IR221 - mmurphy
---------------------------------------
* 6057 - fix logging bugs after earlier updates

0.2.36 - 2014-02-20 - IR221 - mmurphy
---------------------------------------
* 6138 - add default app config

0.2.34 - 2014-02-20 - IR221 - mmurphy
---------------------------------------
* 6056 - mBaaS Debugging / Logging

0.2.33 - 2014-02-20 - IR221 - mmurphy
---------------------------------------
* 6106 - update app forms endpoints to include config

0.2.22 - 2014-02-18 - IR221 - mmurphy
---------------------------------------
* 6030 - AppForms Config
* 6031 - Supercore APIs for appforms config
* 6032 - mBaaS APIs for appforms config

0.2.24 - 2014-02-10 - IR221 - mmurphy
---------------------------------------
* 5961 - add forms to existing apps needs to filter apps by group 

0.2.23 - 2014-02-10 - IR221 - Niall Donnelly
---------------------------------------

* Ticket #5967 - Prevent users from deleting themes when in use. Populate form statistics for viewable forms.

0.2.22 - 2014-02-07 - IR220 - dmartin
---------------------------------------
* Ticket #5978 - Include pdf attachment url in submission mail message
* Ticket #5981 - Fixed form create api to allow setting subscribers
* Ticket #5983 - Setting hostname placeholder in submission mail message, to be filled in by millicore later

0.2.21 - 2014-02-07 - IR220 - mmurphy
---------------------------------------
* Ticket #5825 - 'Required' option for text field doesn't work. Can still submit even when no text is entered
* Ticket #5826 - 'Required' option for paragraph field not working
* Ticket #5827 - 'Required' option for numbers field not working
* Ticket #5830 - Website field: When 'required' option is selected, and the user attempts to submit a blank field, there is no feedback

0.2.20 - 2014-02-06 - IR220 - mmurphy
---------------------------------------
* Ticket #5817 - Don't raise validation error if duplicate radio options in form field definition #5817
* Ticket #5813 - Avoid raising error during validation of url field #5813
* Ticket #5815 - don't fail form field validation if dropdown options are duplicated in form definition

0.2.19 - 2014-02-04 - IR220 - mmurphy
---------------------------------------
* Ticket #5706 - fh-forms module check to see if email needs to be sent

0.2.18 - 2014-01-29 - IR219 - Niall Donnelly
---------------------------------------
* Ticket #5398 - added updates to fh-forms theme generator for more complex themes.

0.2.17 - 2014-01-24 - IR219 - mmurphy
---------------------------------------
* Ticket #5729 - fix restriction on setting forms apps

0.2.16 - 2014-01-22 - IR219 - mmurphy
---------------------------------------
* Ticket #5650 - fh-forms logic for restricting access (R&W) based on user id

0.2.15 - 2014-01-14 - IR219 - mmurphy
---------------------------------------
* Ticket #5643 - add app forms groups to fh-forms

0.2.14 - 2014-01-10 - IR218 - mmurphy
---------------------------------------
* Ticket #5612 - Field checking in rules engine based on format definition

0.2.13 - 2013-12-19 - IR217 - dberesford
---------------------------------------
* Ticket 5312 - Submission export

0.2.11 - IR217 - Martin Murphy
	Change eastings/northings validation to work with uk_grid
	Make formname retrival more defensive

0.2.10 - IR217 - Martin Murphy
	We seem to have changed the "checkboxChoices" key to "options"
	Change client validation to allow any our file value types
	Add new validation tests, fix new validation bugs

0.2.4 - IR216 - Martin Murphy
	#5317  Add validateFieldValue to rulesEngine to validate against a value instead of a submission entry
	#5322  fix rulesEngine closure wrapping async
	#5328  fix bug in rulesEngine.checkRules where rules reference an field not submitted
	#5338  Update rulesengine.validateForm to return per-field values errors and per-field errors
 
0.2.3 - IR216 - Martin Murphy
        #5244  Add app and forms names to submissions list

previous versions
0.2.2 - added ne rules-engine

<|MERGE_RESOLUTION|>--- conflicted
+++ resolved
@@ -1,16 +1,14 @@
 fh-forms
 -------
-<<<<<<< HEAD
+0.2.51 - 2014-03-21 - IR223 - cbrookes
+---------------------------------------
+* 6454 - changes to add form def to submission and match values (useful for studio and wfm)
+deploy note : ensure that all submissions are deleted in beta
+
 0.2.50 - 2014-03-25 - IR224 - Martin Murphy
 ---------------------------------------
 * 6356 - Calling List Form Apps API without Forms Admin user results in error
 
-=======
-0.2.50 - 2014-03-21 - IR223 - cbrookes
----------------------------------------
-* 6454 - changes to add form def to submission and match values (useful for studio and wfm)
-deploy note : ensure that all submissions are deleted in beta
->>>>>>> bf6668eb
 0.2.49 - 2014-03-24 - IR224 - Martin Murphy
 ---------------------------------------
 * 5901 - Allow numeric strings in as values in number field submissions
