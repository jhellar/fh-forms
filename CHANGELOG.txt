fh-forms
-------
<<<<<<< HEAD
0.2.54 - 2014-03-26 - IR224 - mmurphy
---------------------------------------
* 5400-validateImmediately enable checking for validateImmediately
=======
0.3.00 - 2014-03-26 - IR225 - cbrookes
----------------------------------------
* 6515 expose submissions api

0.2.55 - 2014-03-26 - IR225 - cbrookes
-------------------------------------------
*6516 getPopulatedFormsList implimentation
>>>>>>> e9013685

0.2.53 - 2014-03-26 - IR224 - mmurphy
--------------------------------------
* 5974 - fix field formatting in submission notifications

0.2.52 - 2014-03-21 - IR223 - cbrookes
--------------------------------------
minor fix for list submissions

0.2.51 - 2014-03-21 - IR223 - cbrookes
---------------------------------------
* 6454 - changes to add form def to submission and match values (useful for studio and wfm)
deploy note : ensure that all submissions are deleted in beta

0.2.50 - 2014-03-25 - IR224 - Martin Murphy
---------------------------------------
* 6356 - Calling List Form Apps API without Forms Admin user results in error

0.2.49 - 2014-03-24 - IR224 - Martin Murphy
---------------------------------------
* 5901 - Allow numeric strings in as values in number field submissions

0.2.48 - 2014-03-21 - IR223 - Niall Donnelly
---------------------------------------
* 6420 - Fixed updatedBy not being added to theme update/create

0.2.47 - 2014-03-19 - IR223 - Craig Brookes
---------------------------------------
* form submission changes to add page data to fields to allow for removed feilds to
be rendered properly in studio

0.2.46 - 2014-03-19 - IR223 - Niall Donnelly
---------------------------------------
* 6391 - Add appClientId to submissions.

0.2.45 - 2014-03-18 - IR223 - mmurphy
---------------------------------------
* Fix jshint errors in constructed rules engine file

0.2.44 - 2014-03-18 - IR223 - mmurphy
---------------------------------------
* 5901 - Add validator for strings containing numeric data

0.2.40 - 2014-02-25 - IR222 - cbrookes
---------------------------------------
* 6192 - cant have empty file submission when not required field

0.2.40 - 2014-02-25 - IR222 - cbrookes
---------------------------------------
* 5270 - submissions changes to add page id and name to submission
* changes to ignore validation when flag passed

0.2.39 - 2014-02-25 - IR222 - mmurphy
---------------------------------------
* 6146 - change config_admin_user to list of device ids

0.2.38 - 2014-02-21 - IR221 - mmurphy
---------------------------------------
* 6058 - forms module - emit log events which can be listened to in other places.

0.2.37 - 2014-02-21 - IR221 - mmurphy
---------------------------------------
* 6057 - fix logging bugs after earlier updates

0.2.36 - 2014-02-20 - IR221 - mmurphy
---------------------------------------
* 6138 - add default app config

0.2.34 - 2014-02-20 - IR221 - mmurphy
---------------------------------------
* 6056 - mBaaS Debugging / Logging

0.2.33 - 2014-02-20 - IR221 - mmurphy
---------------------------------------
* 6106 - update app forms endpoints to include config

0.2.22 - 2014-02-18 - IR221 - mmurphy
---------------------------------------
* 6030 - AppForms Config
* 6031 - Supercore APIs for appforms config
* 6032 - mBaaS APIs for appforms config

0.2.24 - 2014-02-10 - IR221 - mmurphy
---------------------------------------
* 5961 - add forms to existing apps needs to filter apps by group 

0.2.23 - 2014-02-10 - IR221 - Niall Donnelly
---------------------------------------

* Ticket #5967 - Prevent users from deleting themes when in use. Populate form statistics for viewable forms.

0.2.22 - 2014-02-07 - IR220 - dmartin
---------------------------------------
* Ticket #5978 - Include pdf attachment url in submission mail message
* Ticket #5981 - Fixed form create api to allow setting subscribers
* Ticket #5983 - Setting hostname placeholder in submission mail message, to be filled in by millicore later

0.2.21 - 2014-02-07 - IR220 - mmurphy
---------------------------------------
* Ticket #5825 - 'Required' option for text field doesn't work. Can still submit even when no text is entered
* Ticket #5826 - 'Required' option for paragraph field not working
* Ticket #5827 - 'Required' option for numbers field not working
* Ticket #5830 - Website field: When 'required' option is selected, and the user attempts to submit a blank field, there is no feedback

0.2.20 - 2014-02-06 - IR220 - mmurphy
---------------------------------------
* Ticket #5817 - Don't raise validation error if duplicate radio options in form field definition #5817
* Ticket #5813 - Avoid raising error during validation of url field #5813
* Ticket #5815 - don't fail form field validation if dropdown options are duplicated in form definition

0.2.19 - 2014-02-04 - IR220 - mmurphy
---------------------------------------
* Ticket #5706 - fh-forms module check to see if email needs to be sent

0.2.18 - 2014-01-29 - IR219 - Niall Donnelly
---------------------------------------
* Ticket #5398 - added updates to fh-forms theme generator for more complex themes.

0.2.17 - 2014-01-24 - IR219 - mmurphy
---------------------------------------
* Ticket #5729 - fix restriction on setting forms apps

0.2.16 - 2014-01-22 - IR219 - mmurphy
---------------------------------------
* Ticket #5650 - fh-forms logic for restricting access (R&W) based on user id

0.2.15 - 2014-01-14 - IR219 - mmurphy
---------------------------------------
* Ticket #5643 - add app forms groups to fh-forms

0.2.14 - 2014-01-10 - IR218 - mmurphy
---------------------------------------
* Ticket #5612 - Field checking in rules engine based on format definition

0.2.13 - 2013-12-19 - IR217 - dberesford
---------------------------------------
* Ticket 5312 - Submission export

0.2.11 - IR217 - Martin Murphy
	Change eastings/northings validation to work with uk_grid
	Make formname retrival more defensive

0.2.10 - IR217 - Martin Murphy
	We seem to have changed the "checkboxChoices" key to "options"
	Change client validation to allow any our file value types
	Add new validation tests, fix new validation bugs

0.2.4 - IR216 - Martin Murphy
	#5317  Add validateFieldValue to rulesEngine to validate against a value instead of a submission entry
	#5322  fix rulesEngine closure wrapping async
	#5328  fix bug in rulesEngine.checkRules where rules reference an field not submitted
	#5338  Update rulesengine.validateForm to return per-field values errors and per-field errors
 
0.2.3 - IR216 - Martin Murphy
        #5244  Add app and forms names to submissions list

previous versions
0.2.2 - added ne rules-engine

<|MERGE_RESOLUTION|>--- conflicted
+++ resolved
@@ -1,10 +1,6 @@
 fh-forms
 -------
-<<<<<<< HEAD
-0.2.54 - 2014-03-26 - IR224 - mmurphy
----------------------------------------
-* 5400-validateImmediately enable checking for validateImmediately
-=======
+
 0.3.00 - 2014-03-26 - IR225 - cbrookes
 ----------------------------------------
 * 6515 expose submissions api
@@ -12,7 +8,10 @@
 0.2.55 - 2014-03-26 - IR225 - cbrookes
 -------------------------------------------
 *6516 getPopulatedFormsList implimentation
->>>>>>> e9013685
+
+0.2.54 - 2014-03-26 - IR224 - cbrookes
+---------------------------------------
+* 5400-validateImmediately enable checking for validateImmediately
 
 0.2.53 - 2014-03-26 - IR224 - mmurphy
 --------------------------------------
