require('./../Fixtures/env.js');
var forms = require('../../lib/forms.js');
var mongoose = require('mongoose');
var models = require('../../lib/common/models.js')();
var async = require('async');
var initDatabase = require('./../setup.js').initDatabase;
var lodash = require('lodash');
var assert = require('assert');
var fs = require('fs');

var options = {'uri': process.env.FH_DOMAIN_DB_CONN_URL};
var appId = "1234567892";

var testThemeData;
var testThemeId;

module.exports.setUp = function(finish){
  initDatabase(assert, function(err){
    assert.ok(!err);

    createTestData(assert, function(err, themeId) {
      assert.ok(!err);
      assert.ok(themeId);
      testThemeId = themeId;
      finish();
    });
  });
}

module.exports.tearDown = function(finish){
  forms.tearDownConnection(options, function(err) {
    assert.ok(!err);
    finish();
  });
};

module.exports.testGetThemeWorks = function(finish){
  forms.getAppTheme({"uri": process.env.FH_DOMAIN_DB_CONN_URL, "appId": appId}, function(err, result){
    assert.ok(!err);
    assert.ok(result);

    checkTheme(assert, result);

    finish();
  });
}

module.exports.testGetThemeById = function(finish){
  assert.ok(testThemeId, "test no setup correctly - should have testThemeId: " + JSON.stringify(testThemeId));
  forms.getTheme({"uri": process.env.FH_DOMAIN_DB_CONN_URL, "_id": testThemeId}, function(err, result){
    assert.ok(!err);
    assert.ok(result);

    checkTheme(assert, result);

    finish();
  });
}

module.exports.testGetThemeByIdNotExists = function(finish){
  forms.getTheme({"uri": process.env.FH_DOMAIN_DB_CONN_URL, "_id": '000000'}, function(err, result){
    assert.ok(err, 'Should have returned error');
    finish();
  });
}

module.exports.testGetThemeNoUri = function(finish){
  forms.getTheme({}, function(err, result){
    assert.ok(err); // Should get an error here.
    assert.ok(!result);
    finish();
  });
}

module.exports.testGetThemeNoAppId = function(finish){
  forms.getAppTheme({"uri": process.env.FH_DOMAIN_DB_CONN_URL}, function(err, result){
    assert.ok(err); // Should get an error here.
    assert.ok(!result);
    finish();
  });
}

module.exports.testGetThemeNoAppExists = function(finish){
  forms.getAppTheme({"uri": process.env.FH_DOMAIN_DB_CONN_URL, "appId": "theWrongId"}, function(err, result){
    assert.ok(!err);
    assert.ok(!result);
    finish();
  });
}

function checkTheme(assert, theme){
  assert.ok(theme);
  assert.ok(theme._id);//Check id exists
  assert.ok(theme.lastUpdated);//Check id exists

  delete theme._id;//Should be equal bar the id
  for(var key in testThemeData){
    assert.ok(lodash.isEqual(testThemeData[key], theme[key]));
  }
}

function createTestData(assert, cb){
  var connection = mongoose.createConnection(options.uri);

  //Set up the connection
  models.init(connection);

  //Creating a theme
  var Theme = models.get(connection, models.MODELNAMES.THEME);

<<<<<<< HEAD
  testThemeData = require("../Fixtures/theme.json");
=======
  testThemeData = JSON.parse(fs.readFileSync('./test/Fixtures/theme.json'));
>>>>>>> f3404e03

  var testTheme = new Theme(testThemeData);

  testTheme.save(function(err, theme){
    if(err) console.log(err);
    assert.ok(!err);

    var AppTheme = models.get(connection, models.MODELNAMES.APP_THEMES);

    var testAppTheme = new AppTheme({"appId": appId});
    testAppTheme.theme = testTheme;

    testAppTheme.save(function(err){
      assert.ok(!err);

      connection.close(function(err){
        if(err) console.log(err);
        cb(err, theme._id);
      });
    });
  });
};<|MERGE_RESOLUTION|>--- conflicted
+++ resolved
@@ -108,11 +108,7 @@
   //Creating a theme
   var Theme = models.get(connection, models.MODELNAMES.THEME);
 
-<<<<<<< HEAD
   testThemeData = require("../Fixtures/theme.json");
-=======
-  testThemeData = JSON.parse(fs.readFileSync('./test/Fixtures/theme.json'));
->>>>>>> f3404e03
 
   var testTheme = new Theme(testThemeData);
 
