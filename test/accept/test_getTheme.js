--- conflicted
+++ resolved
@@ -185,12 +185,8 @@
 
   var testTheme = new Theme(testThemeData);
 
-<<<<<<< HEAD
-  testTheme.save(function(err){
+  testTheme.save(function(err, theme){
     if(err) console.log(err);
-=======
-  testTheme.save(function(err, theme){
->>>>>>> 04058ddf
     assert.ok(!err);
 
     var AppTheme = models.get(connection, models.MODELNAMES.APP_THEMES);
