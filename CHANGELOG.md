#fh-forms

<<<<<<< HEAD
## 1.3.0 - 2015-11-26 - Niall Donnelly

* RHMAP-2394 - Changed fh-forms to include Data Source cache update.
* RHMAP-3242 - Fixed Deploying A Form Containing A Data Source Not Associating Correctly. 

## 1.2.0 - 2015-09-28 - Niall Donnelly
* FH-2097 - Add Data Source Mbaas APIs
* FH-1908 - Add Data Source Target Permissions Fields
* RHMAP-2438 - Fixed Data Source Deploy
=======
## 1.1.9 - 2015-11-20 - Niall Donnelly

* RHMAP-2844 - Fixed Incorrect Function Spelling
>>>>>>> 06883343

## 1.1.8 - 2015-10-15 - Niall Donnelly

* RHMAP-1809 - Fixed Submissions Helper To Allow Submission To Render Checkboxes With No Options

## 1.1.7 - 2015-09-29 - Gerard Ryan
* FH-2205 - Use custom version of phantom to allow shrinkwrapping with npm@2

## 1.1.6 - 2015-09-11 - Gerard Ryan
* Bump version of grunt-fh-build, so that archive with dependencies will get built

##1.1.5 - 2015-09-07 - Luigi Zuccarelli
* updated versioning to match npm publish version

##1.1.4 - 2015-09-03 - Luigi Zuccarelli
* FH-1946 - Fix-security-vulnerabilities in handlebars > uglify.js

##1.1.3 - 2015-09-03 - Niall Donnelly
* FH-1924 - Removed Submission Data From Logging.

##1.1.2 - 2015-08-24 - Niall Donnelly

* FH-1466 - Added Form Submission Name To PDF Generation

##1.1.1 - 2015-08-24 - Niall Donnelly

* FH-1464 - Creating A New App Config If None Already Exists

##1.1.0 - 2015-08-14 - Niall Donnelly

* FH-1653 - Added Import And Export Functionality For Form Projects And Themes.

##1.0.2 - 2015-08-07 - Niall Donnelly

* FH-418 - Added Deploy Middleware for themes and projects

##1.0.1 - 2015-07-13 - Niall Donnelly

* Removed bob entries from shrinkwrap

##1.0.0 - 2015-02-27- IR248 - Niall Donnelly

* FHMAP-42 Add Lifecycle Management Functionality To Forms

## 0.13.1 - 2015-07-06 - Gerard Ryan
* FH-426 - Replace make with Grunt

##0.13.0 - 2015-02-16- IR247 - Wei Li
* 8757 - Update fh-amqp-js module

##0.11.0 - 2015-02-04 - IR246 - Niall Donnelly
* 8742 Added fh-forms event emitter functionality for submission events.

##0.11.1 - 2015-01-13 - IR245 - Niall Donnelly

* 8627 fixed forms submission populate query.

##0.11.0 - 2014-10-31 - IR244 - cbrookes

* 8450 forms and themes createdBy fields

##0.10.0 - 2014-10-31 - IR239 - Niall Donnelly
* 7890 Added barcode and slider fields to forms.

## 0.9.3 - 2014-10-30 - IR239 - Wei Li

* 8212 - Update fh-amqp-js version

##0.9.2 - 2014-09-26 - IR239 - Niall Donnelly

* 8109 Added file name to file download url

##0.9.1 - 2014-09-26 - IR237 - Craig Brookes
* 8027 add createdBy field. set createdBy on update to be lastUpdated by if no createdby set
##0.9.0 - 2014-09-23 - IR237 - Niall Donnelly

* 7986 Added field codes to form fields.
* 6582 Duplicate Form Name Verification.
* 6587 Duplicate Theme Name Verification.

##0.8.3 - 2014-09-10 - IR236 - Craig Brookes

* 7906 teams collab minor change to allow get submissions to take an array of forms

##0.8.2 - 2014-09-02 - IR235 - Niall Donnelly

* 7896 Upgrade to rule deletion/update

##0.8.01 - 2014-08-27 - IR235 - Niall Donnelly

* 7822 Stopped returning admin fields to clients.

##0.8.00 - 2014-08-27 - IR235 - Niall Donnelly

* 7822 Added adminOnly field to form fields.

##0.7.01 - 2014-08-20 - IR234 - Niall Donnelly

* Fixed bug related to saving forms with multiple targets.

##0.7.00 - 2014-08-20 - IR234 - Niall Donnelly

* 7821 Added functionality to deal with multiple rule targets for field and page rules.

##0.6.02 - 2014-08-13 - IR233 - Niall Donnelly

* Updated theme editor css (Related to ticket 7414)

##0.6.01 - 2014-07-15 - IR232 - Niall Donnelly

* Updated theme editor css (Related to ticket 7414)

##0.6.00 - 2014-07-11 - IR231 - Niall Donnelly

* 7414 - Upgrade theme editor to bootstrap.

##0.5.21 - 2014-07-17 - IR232 - Niall Donnelly

* 7637 Fixed rules engine bug where hidden fields were being validated for input elements

##0.5.20 - 2014-05-27 - IR228 - Cbrookes

* 7242 submission search

##0.5.19 - 2014-05-29 - IR228 - Niall Donnelly

* 7301 Fix for invalid value in rules engine.

##0.5.17 - 2014-05-21 - IR227 - Niall Donnelly

* 7214 Fix for updating rules causing client to be out of sync.

##0.5.16 - 2014-05-14 - IR227 - Niall Donnelly

* 5619 Fix for deleting field and page rules when a field or page is deleted.

##0.5.15 - 2014-05-12 - IR227 - Niall Donnelly

* 6913 Radio alignment is now to the left.

##0.5.14 - 2014-05-12 - IR227 - Cbrookes

* 6918 Fix for button layout for client.

##0.5.13 - 2014-05-07 - IR227 - Cbrookes

* 6152 finish app data work

##0.5.12 - 2014-05-07 - IR227 - Cbrookes

* 7054 fix for save of multipage forms issue

##0.5.11 - 2014-05-07 - IR226 - Cbrookes

* 7044 add export to fhc forms

##0.5.10 - 2014-05-01 - IR226 - Niall Donnelly

* 6795 - fixed Numerical comparison not working in rules engine

##0.5.9 - 2014-04-30 - IR226 - Niall Donnelly

* 5824 - fixed date fields not populating across devices.

##0.5.8 - 2014-04-28 - IR226 - Niall Donnelly

* 7007 - Fixedfile not working on Android.

##0.5.7 - 2014-04-17 - IR226 - Niall Donnelly

* 6744 - file limit not working.

##0.5.6 - 2014-04-17 - IR225 - Niall Donnelly

* 6706 - get submission for client Api.

##0.5.5 - 2014-04-16 - IR225 - cbrookes

* 6827 fix for empty group values

##0.5.4 - 2014-04-11 - IR225 - mmurphy

* 6663 - Change placeholder in submissions notifications messages to avoid HTML characters - part of fix for notifications emails

##0.5.3 - 2014-04-10 - IR224 - Niall Donnelly

* 6646 - Add margin and padding to themes.

##0.5.1 - 2014-04-03 - IR224 - mmurphy

bumping version number only due to broken npm

##0.4.2 - 2014-04-03 - IR224 - mmurphy

* 6468 - Form theme edit always shows FeedHenry logo as theme logo

##0.4.1 - 2014-04-03 - IR224 - mmurphy

* 6649 - Change baseTheme Template to show error text as black on red backround - Error flagging in on-device App forms setting font to red on red

##0.4.0 - 2014-04-02 - IR224 - mmurphy

bumping version number only due to broken npm

##0.3.01 - 2014-03-26 - IR225 - cbrookes

6378 fix for log levels and logger in config


##0.3.00 - 2014-03-26 - IR225 - cbrookes

* 6515 expose submissions api

##0.2.55 - 2014-03-26 - IR225 - cbrookes

*6516 getPopulatedFormsList implimentation

##0.2.54 - 2014-03-26 - IR224 - cbrookes

* 5400-validateImmediately enable checking for validateImmediately

##0.2.53 - 2014-03-26 - IR224 - mmurphy

* 5974 - fix field formatting in submission notifications

##0.2.52 - 2014-03-21 - IR223 - cbrookes

minor fix for list submissions

##0.2.51 - 2014-03-21 - IR223 - cbrookes

* 6454 - changes to add form def to submission and match values (useful for studio and wfm)
deploy note : ensure that all submissions are deleted in beta

##0.2.50 - 2014-03-25 - IR224 - Martin Murphy

* 6356 - Calling List Form Apps API without Forms Admin user results in error

##0.2.49 - 2014-03-24 - IR224 - Martin Murphy

* 5901 - Allow numeric strings in as values in number field submissions

##0.2.48 - 2014-03-21 - IR223 - Niall Donnelly

* 6420 - Fixed updatedBy not being added to theme update/create

##0.2.47 - 2014-03-19 - IR223 - Craig Brookes

* form submission changes to add page data to fields to allow for removed feilds to
be rendered properly in studio

##0.2.46 - 2014-03-19 - IR223 - Niall Donnelly

* 6391 - Add appClientId to submissions.

##0.2.45 - 2014-03-18 - IR223 - mmurphy

* Fix jshint errors in constructed rules engine file

##0.2.44 - 2014-03-18 - IR223 - mmurphy

* 5901 - Add validator for strings containing numeric data

##0.2.40 - 2014-02-25 - IR222 - cbrookes

* 6192 - cant have empty file submission when not required field

##0.2.40 - 2014-02-25 - IR222 - cbrookes

* 5270 - submissions changes to add page id and name to submission
* changes to ignore validation when flag passed

##0.2.39 - 2014-02-25 - IR222 - mmurphy

* 6146 - change config_admin_user to list of device ids

##0.2.38 - 2014-02-21 - IR221 - mmurphy

* 6058 - forms module - emit log events which can be listened to in other places.

##0.2.37 - 2014-02-21 - IR221 - mmurphy

* 6057 - fix logging bugs after earlier updates

##0.2.36 - 2014-02-20 - IR221 - mmurphy

* 6138 - add default app config

##0.2.34 - 2014-02-20 - IR221 - mmurphy

* 6056 - mBaaS Debugging / Logging

##0.2.33 - 2014-02-20 - IR221 - mmurphy

* 6106 - update app forms endpoints to include config

##0.2.22 - 2014-02-18 - IR221 - mmurphy

* 6030 - AppForms Config
* 6031 - Supercore APIs for appforms config
* 6032 - mBaaS APIs for appforms config

##0.2.24 - 2014-02-10 - IR221 - mmurphy

* 5961 - add forms to existing apps needs to filter apps by group

##0.2.23 - 2014-02-10 - IR221 - Niall Donnelly


* Ticket #5967 - Prevent users from deleting themes when in use. Populate form statistics for viewable forms.

##0.2.22 - 2014-02-07 - IR220 - dmartin

* Ticket #5978 - Include pdf attachment url in submission mail message
* Ticket #5981 - Fixed form create api to allow setting subscribers
* Ticket #5983 - Setting hostname placeholder in submission mail message, to be filled in by millicore later

##0.2.21 - 2014-02-07 - IR220 - mmurphy

* Ticket #5825 - 'Required' option for text field doesn't work. Can still submit even when no text is entered
* Ticket #5826 - 'Required' option for paragraph field not working
* Ticket #5827 - 'Required' option for numbers field not working
* Ticket #5830 - Website field: When 'required' option is selected, and the user attempts to submit a blank field, there is no feedback

##0.2.20 - 2014-02-06 - IR220 - mmurphy

* Ticket #5817 - Don't raise validation error if duplicate radio options in form field definition #5817
* Ticket #5813 - Avoid raising error during validation of url field #5813
* Ticket #5815 - don't fail form field validation if dropdown options are duplicated in form definition

##0.2.19 - 2014-02-04 - IR220 - mmurphy

* Ticket #5706 - fh-forms module check to see if email needs to be sent

##0.2.18 - 2014-01-29 - IR219 - Niall Donnelly

* Ticket #5398 - added updates to fh-forms theme generator for more complex themes.

##0.2.17 - 2014-01-24 - IR219 - mmurphy

* Ticket #5729 - fix restriction on setting forms apps

##0.2.16 - 2014-01-22 - IR219 - mmurphy

* Ticket #5650 - fh-forms logic for restricting access (R&W) based on user id

##0.2.15 - 2014-01-14 - IR219 - mmurphy

* Ticket #5643 - add app forms groups to fh-forms

##0.2.14 - 2014-01-10 - IR218 - mmurphy

* Ticket #5612 - Field checking in rules engine based on format definition

##0.2.13 - 2013-12-19 - IR217 - dberesford

* Ticket 5312 - Submission export

##0.2.11 - IR217 - Martin Murphy

Change eastings/northings validation to work with uk_grid
Make formname retrival more defensive

##0.2.10 - IR217 - Martin Murphy

We seem to have changed the "checkboxChoices" key to "options"
Change client validation to allow any our file value types
Add new validation tests, fix new validation bugs

##0.2.4 - IR216 - Martin Murphy

- 5317  Add validateFieldValue to rulesEngine to validate against a value instead of a submission entry
- 5322  fix rulesEngine closure wrapping async
- 5328  fix bug in rulesEngine.checkRules where rules reference an field not submitted
- 5338  Update rulesengine.validateForm to return per-field values errors and per-field errors

##0.2.3 - IR216 - Martin Murphy
-5244  Add app and forms names to submissions list

previous versions
##0.2.2 - added ne rules-engine<|MERGE_RESOLUTION|>--- conflicted
+++ resolved
@@ -1,6 +1,5 @@
 #fh-forms
 
-<<<<<<< HEAD
 ## 1.3.0 - 2015-11-26 - Niall Donnelly
 
 * RHMAP-2394 - Changed fh-forms to include Data Source cache update.
@@ -10,15 +9,14 @@
 * FH-2097 - Add Data Source Mbaas APIs
 * FH-1908 - Add Data Source Target Permissions Fields
 * RHMAP-2438 - Fixed Data Source Deploy
-=======
+
 ## 1.1.9 - 2015-11-20 - Niall Donnelly
 
 * RHMAP-2844 - Fixed Incorrect Function Spelling
->>>>>>> 06883343
 
 ## 1.1.8 - 2015-10-15 - Niall Donnelly
 
-* RHMAP-1809 - Fixed Submissions Helper To Allow Submission To Render Checkboxes With No Options
+* RHMAP-1809 - Fixed Submissions Helper To Allow Submission To Render Checkboxes With No Options 
 
 ## 1.1.7 - 2015-09-29 - Gerard Ryan
 * FH-2205 - Use custom version of phantom to allow shrinkwrapping with npm@2
@@ -32,8 +30,8 @@
 ##1.1.4 - 2015-09-03 - Luigi Zuccarelli
 * FH-1946 - Fix-security-vulnerabilities in handlebars > uglify.js
 
-##1.1.3 - 2015-09-03 - Niall Donnelly
-* FH-1924 - Removed Submission Data From Logging.
+-##1.1.3 - 2015-09-03 - Niall Donnelly
+-* FH-1924 - Removed Submission Data From Logging.
 
 ##1.1.2 - 2015-08-24 - Niall Donnelly
 
