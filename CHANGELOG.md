--- conflicted
+++ resolved
@@ -1,6 +1,5 @@
 #fh-forms
 
-<<<<<<< HEAD
 ##0.6.01 - 2014-07-15 - IR232 - Niall Donnelly
 
 * Updated theme editor css (Related to ticket 7414)
@@ -8,11 +7,10 @@
 ##0.6.00 - 2014-07-11 - IR231 - Niall Donnelly
 
 * 7414 - Upgrade theme editor to bootstrap.
-=======
+
 ##0.5.21 - 2014-07-17 - IR232 - Niall Donnelly
 
 * 7637 Fixed rules engine bug where hidden fields were being validated for input elements
->>>>>>> a0cf84fb
 
 ##0.5.20 - 2014-05-27 - IR228 - Cbrookes
 
